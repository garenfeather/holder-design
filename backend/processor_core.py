--- conflicted
+++ resolved
@@ -43,13 +43,8 @@
         self.required_layers = ["view", "part1", "part2", "part3", "part4"]
         storage_root = get_storage_root()
         self.templates_dir = storage_root / "templates"
-<<<<<<< HEAD
         self.inside_dir = storage_root / "inside"  # 原始 inside（restored.psd）
         self.inside_stroke_dir = storage_root / "inside_stroke"  # 新：存放 stroke 版本 PSD
-=======
-        self.inside_dir = storage_root / "inside"
-        self.inside_stroke_v2_dir = storage_root / "inside_stroke_v2"
->>>>>>> 97597bec
         self.previews_dir = storage_root / "previews"
         self.references_dir = storage_root / "references"
         self.components_dir = storage_root / "components"
@@ -150,11 +145,7 @@
         """确保存储目录存在"""
         self.templates_dir.mkdir(parents=True, exist_ok=True)
         self.inside_dir.mkdir(parents=True, exist_ok=True)
-<<<<<<< HEAD
         self.inside_stroke_dir.mkdir(parents=True, exist_ok=True)
-=======
-        self.inside_stroke_v2_dir.mkdir(parents=True, exist_ok=True)
->>>>>>> 97597bec
         self.previews_dir.mkdir(parents=True, exist_ok=True)
         self.references_dir.mkdir(parents=True, exist_ok=True)
         self.components_dir.mkdir(parents=True, exist_ok=True)
@@ -447,11 +438,7 @@
         """
         try:
             stroke_filename = f"{template_id}_stroke_{stroke_width}px.psd"
-<<<<<<< HEAD
             stroke_psd_path = self.inside_stroke_dir / stroke_filename
-=======
-            stroke_psd_path = self.inside_stroke_v2_dir / stroke_filename
->>>>>>> 97597bec
 
             # 使用临时目录确保自动清理
             with tempfile.TemporaryDirectory(prefix=f"stroke_{stroke_width}px_") as temp_base:
@@ -740,11 +727,7 @@
     def _generate_stroke_reference_image(self, template_id, stroke_width):
         """生成 stroke 参考图：逻辑与原参考图一致，但输入为 stroke 版 inside PSD。"""
         try:
-<<<<<<< HEAD
             stroke_psd = self.inside_stroke_dir / f"{template_id}_stroke_{int(stroke_width)}px.psd"
-=======
-            stroke_psd = self.inside_stroke_v2_dir / f"{template_id}_stroke_{int(stroke_width)}px.psd"
->>>>>>> 97597bec
             if not stroke_psd.exists():
                 return False, f"找不到stroke PSD: {stroke_psd.name}"
             return self._render_reference_from_psd(stroke_psd, f"{template_id}_stroke_{int(stroke_width)}px_reference.png")
@@ -765,11 +748,7 @@
                 if candidate.exists():
                     return True, filename
         # 没有则生成：若缺失stroke版PSD，先按需生成
-<<<<<<< HEAD
         stroke_psd = self.inside_stroke_dir / f"{template_id}_stroke_{int(stroke_width)}px.psd"
-=======
-        stroke_psd = self.inside_stroke_v2_dir / f"{template_id}_stroke_{int(stroke_width)}px.psd"
->>>>>>> 97597bec
         if not stroke_psd.exists():
             source_psd = self.get_restored_psd_path(template_id)
             if not source_psd or not source_psd.exists():
@@ -941,11 +920,7 @@
                 candidate_name = versions.get(sw) or versions.get(str(sw))
                 if not candidate_name:
                     return False, "未配置该stroke版本"
-<<<<<<< HEAD
                 p = self.inside_stroke_dir / candidate_name
-=======
-                p = self.inside_stroke_v2_dir / candidate_name
->>>>>>> 97597bec
                 if not p.exists():
                     return False, "所选stroke版本文件不存在"
                 selected_psd_path = p
@@ -1851,11 +1826,7 @@
             stroke_versions = template_to_delete.get('strokeVersions') or {}
             for k, fname in list(stroke_versions.items()):
                 try:
-<<<<<<< HEAD
                     fpath = self.inside_stroke_dir / fname
-=======
-                    fpath = self.inside_stroke_v2_dir / fname
->>>>>>> 97597bec
                     if fpath.exists():
                         fpath.unlink()
                 except Exception as e:
